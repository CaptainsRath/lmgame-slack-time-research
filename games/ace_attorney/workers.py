--- conflicted
+++ resolved
@@ -115,17 +115,17 @@
     base64_image = encode_image(screenshot_path)
     
     prompt = (
-<<<<<<< HEAD
             "You are now playing Ace Attorney. Analyze the current scene and provide the following information:\n\n"
+            "Carefully analyze the game state. If any of the indicators are present, determine that it is Cross-Examination mode.\n\n"
             
             "1. Game State Detection Rules:\n"
             "   - Cross-Examination mode is indicated by ANY of these:\n"
-            "     * If you see an evidence window(A evidence description is visible), it is ALWAYS Cross-Examination mode\n"
             "     * A blue bar in the upper right corner\n"
             "     * Only green dialog text\n"
             "     * Two or more white-text options appearing in the **middle** of the screen (e.g., 'Yes' and 'No')\n"
             "     * EXACTLY three UI elements at the bottom-right corner: Options, Press, Present\n"
             "     * An evidence window visible in the middle of the screen\n"
+            "   - If you see an evidence window, it is ALWAYS Cross-Examination mode\n"
             "   - Conversation mode is indicated by:\n"
             "     * EXACTLY two UI elements at the bottom-right corner: Options, Court Record\n"
             "     * Dialog text can be any color (most commonly white, but also blue, red, etc.)\n"
@@ -163,62 +163,10 @@
             "Options: option1, selected; option2, not selected; option3, not selected\n"
             "Evidence: NAME: description\n"
             "Scene: <detailed description including dialog color, options text (if exsisit), blue bar presence, UI elements (corresponding keys, like r Present/Court Record or x Present), evidence window status and contents, and other visual elements>"
+            #  "At the end of your Scene description, briefly summarize:\n"
+            # "dialog text is <color>, evidence window is <open/closed>, options are <available/unavailable>"
             )
-=======
-        "You are now playing Ace Attorney. Analyze the current scene and provide the following information:\n\n"
-        "Carefully analyze the game state. If any of the indicators are present, determine that it is Cross-Examination mode.\n\n"
-
-        "1. Game State Detection Rules:\n"
-        "   - Cross-Examination mode is indicated by ANY of these:\n"
-        "     * A blue bar in the upper right corner\n"
-        "     * Only green dialog text\n"
-        "     * Two or more white-text options appearing in the **middle** of the screen (e.g., 'Yes' and 'No')\n"
-        "     * EXACTLY three UI elements at the bottom-right corner: Options, Press, Present\n"
-        "     * An evidence window visible in the middle of the screen\n"
-        "   - If you see an evidence window, it is ALWAYS Cross-Examination mode\n"
-        "   - Conversation mode is indicated by:\n"
-        "     * EXACTLY two UI elements at the bottom-right corner: Options, Court Record\n"
-        "     * Dialog text can be any color (most commonly white, but also blue, red, etc.)\n"
-        "   - If none of the Cross-Examination indicators are present, it is Conversation mode\n\n"
-
-        "2. Dialog Text Analysis:\n"
-        "   - Look at the bottom-left area where dialog appears\n"
-        "   - Note the color of the dialog text (green/white/blue/red)\n"
-        "   - Extract the speaker's name and their dialog\n"
-        "   - Format must be exactly: Dialog: NAME: dialog text\n\n"
-
-        "3. Scene Analysis:\n"
-        "   - Describe any visible characters and their expressions/poses\n"
-        "   - Describe any other important visual elements or interactive UI components\n"
-        "   - Describe any options with blue background appearing in the **middle** of the screen\n"
-        "   - You MUST explicitly mention:\n"
-        "     * The color of the dialog text (green/white/blue/red)\n"
-        "     * Whether there is a blue bar in the upper right corner\n"
-        "     * The exact UI elements present at the bottom-right corner (Options, Press, Present for Cross-Examination or Options, Court Record for Conversation)\n"
-        "     * Whether there is an evidence window visible\n"
-        "     * If options appear in the middle of the screen:\n"
-        "       - List the text of each option in order from top to bottom\n"
-        "       - Identify which one is currently selected\n"
-        "       - Use the yellow or gold border around the option to determine selection\n"
-        "       - Do NOT assume the bottom option is selected by default — selection depends entirely on the visual highlight\n"
-        "     * If evidence window is visible:\n"
-        "       - Name of the currently selected evidence\n"
-        "       - Description of the evidence\n"
-        "       - Position in the evidence list (if visible)\n"
-        "       - Whether this is the evidence you intend to present\n\n"
-
-        "Format your response EXACTLY as:\n"
-        "Game State: <'Cross-Examination' or 'Conversation'>\n"
-        "Dialog: NAME: dialog text\n"
-        "Options: option1, selected; option2, not selected; option3, not selected\n"
-        "Evidence: NAME: description\n"
-        "Scene: <detailed description including dialog color, options text (if exist), blue bar presence, UI elements (corresponding keys, like r Present/Court Record or x Present), evidence window status and contents, and other visual elements>\n\n"
-        
-        "At the end of your Scene description, briefly summarize:\n"
-        "dialog text is <color>, evidence window is <open/closed>, options are <available/unavailable>"
-    )
-
->>>>>>> ac1bdf59
+
 
 
     # print(f"Calling {model_name} API for vision analysis...")
@@ -729,10 +677,7 @@
     }
     
     ###------------ Extract Options ---------------###
-<<<<<<< HEAD
-=======
-    # print(response_text)
->>>>>>> ac1bdf59
+    print(response_text)
     # Default options structure
     options = {
         "choices": [],
@@ -766,31 +711,26 @@
         options["selected"] = decision_state["selected_text"]
         
     # Extract Scene Description
-<<<<<<< HEAD
     print("\n=== Vision Worker Output ===")
     print(response_text)
     scene_match = re.search(r"Scene:\s*((?:.|\n)+?)(?=\n(?:Game State:|Dialog:|Evidence:|Options:|$)|$)", response_text, re.DOTALL)
     scene = scene_match.group(1).strip() if scene_match else ""
     print("="*50 + "\n")
-=======
-    scene_match = re.search(r"Scene:\s*(.+?)(?:\n\w+:|$)", response_text, re.DOTALL)
-    scene = scene_match.group(1).strip() if scene_match else ""
-    last_line = response_text.strip().split('\n')[-1]
-    print(game_state)
-    print(last_line)
-    # Check for keywords in the last line
-    if (
-        "dialog text is green" in last_line 
-        or "evidence window is open" in last_line 
-        or "options are available" in last_line
-    ):
-        game_state = "Cross-Examination"
-    else: 
-        game_state = "Conversation"
-
-    print(game_state)
-
->>>>>>> ac1bdf59
+
+
+    # last_line = response_text.strip().split('\n')[-1]
+    # print(game_state)
+    # print(last_line)
+    # # Check for keywords in the last line
+    # if (
+    #     "dialog text is green" in last_line 
+    #     or "evidence window is open" in last_line 
+    #     or "options are available" in last_line
+    # ):
+    #     game_state = "Cross-Examination"
+    # else: 
+    #     game_state = "Conversation"
+
 
     # -------------------- Memory Processing -------------------- #
     # Update long-term memory only
